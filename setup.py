--- conflicted
+++ resolved
@@ -2,21 +2,10 @@
 import os
 import sys
 
-<<<<<<< HEAD
-# First the ParmedTools packages:
-packages = ['ParmedTools', 'ParmedTools.gui', 'ParmedTools.simulations']
-
-# Next the main chemistry packages
-packages += ['chemistry', 'chemistry.amber', 'chemistry.modeller',
-             'chemistry.tinker', 'chemistry.unit', 'chemistry.amber.mdin',
-             'chemistry.charmm', 'chemistry.formats.pdbx', 'chemistry.formats',
-             'fortranformat', 'chemistry.namd']
-=======
 if sys.version_info < (2, 7):
     sys.stderr.write('You must have at least Python 2.7 for ParmEd to work '
                      'correctly.\n')
     sys.exit(0)
->>>>>>> 2a74371e
 
 is_pypy = '__pypy__' in sys.builtin_module_names
 
@@ -25,7 +14,7 @@
             'parmed.tinker', 'parmed.unit', 'parmed.amber.mdin',
             'parmed.charmm', 'parmed.formats.pdbx', 'parmed.rosetta',
             'parmed.formats', 'parmed.utils.fortranformat', 'parmed.openmm',
-            'parmed.utils', 'parmed.gromacs', 'parmed.tools',
+            'parmed.utils', 'parmed.gromacs', 'parmed.tools', 'parmed.namd',
             'parmed.tools.gui', 'parmed.tools.simulations']
 
 # Optimized readparm
