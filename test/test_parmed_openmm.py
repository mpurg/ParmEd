--- conflicted
+++ resolved
@@ -3,24 +3,16 @@
 
 import math
 import numpy as np
-<<<<<<< HEAD
-from parmed import openmm, load_file, exceptions, amber, charmm
 from parmed.utils.six.moves import StringIO
-=======
->>>>>>> 46212fd9
 import os
 import parmed as pmd
 from parmed import openmm, load_file, exceptions, ExtraPoint, unit as u
 import unittest
 from utils import get_fn, mm, app, has_openmm, FileIOTestCase
-<<<<<<< HEAD
-
-@unittest.skipIf(not has_openmm, "Cannot test without OpenMM")
-=======
+
 import warnings
 
 @unittest.skipUnless(has_openmm, "Cannot test without OpenMM")
->>>>>>> 46212fd9
 class TestOpenMM(FileIOTestCase):
 
     def setUp(self):
@@ -28,15 +20,12 @@
         # Take one of the distributed OpenMM FF XML files as a test
         self.ffxml = os.path.join(os.path.split(app.__file__)[0], 'data',
                                   'amber99sbildn.xml')
-<<<<<<< HEAD
-=======
         warnings.filterwarnings('error', category=exceptions.OpenMMWarning)
         super(TestOpenMM, self).setUp()
 
     def tearDown(self):
         warnings.filterwarnings('always', category=exceptions.OpenMMWarning)
         super(TestOpenMM, self).tearDown()
->>>>>>> 46212fd9
 
     def test_format_id(self):
         """ Tests automatic format determination of OpenMM XML files """
@@ -96,8 +85,167 @@
         self.assertEqual(len(parm.atoms), len(structure.atoms))
         self.assertEqual(len(parm.residues), len(structure.residues))
         self.assertEqual(len(parm.bonds), len(structure.bonds))
-<<<<<<< HEAD
-        warnings.filterwarnings('always', category=exceptions.OpenMMWarning)
+
+    def test_load_topology_extra_bonds(self):
+        """ Test loading extra bonds not in Topology """
+        parm = load_file(get_fn('ash.parm7'))
+        system = parm.createSystem()
+        for force in system.getForces():
+            if isinstance(force, mm.HarmonicBondForce):
+                force.addBond(0, parm[-1].idx, 1, 500)
+        self.assertRaises(exceptions.OpenMMWarning, lambda:
+                openmm.load_topology(parm.topology, system))
+        warnings.filterwarnings('ignore', category=exceptions.OpenMMWarning)
+        top = openmm.load_topology(parm.topology, system)
+        self.assertIn(top[-1], top[0].bond_partners)
+        self.assertEqual(len(top.bonds), len(parm.bonds)+1)
+
+    def test_load_topology_eps(self):
+        """ Tests loading an OpenMM Topology with Extra Points """
+        parm = load_file(get_fn('tip4p.parm7'), get_fn('tip4p.rst7'))
+        struct = openmm.load_topology(parm.topology, xyz=get_fn('tip4p.rst7'))
+        has_eps = False
+        self.assertEqual(len(parm.atoms), len(struct.atoms))
+        for a1, a2 in zip(parm.atoms, struct.atoms):
+            self.assertIs(type(a1), type(a2))
+            has_eps = isinstance(a1, ExtraPoint) or has_eps
+        self.assertTrue(has_eps)
+        np.testing.assert_equal(parm.coordinates, struct.coordinates)
+        np.testing.assert_equal(parm.box, struct.box)
+        # Now try passing in coordinates
+        struct = openmm.load_topology(parm.topology, xyz=parm.coordinates)
+        np.testing.assert_equal(parm.coordinates, struct.coordinates)
+        np.testing.assert_allclose(parm.box, struct.box) # taken from Topology
+        struct = openmm.load_topology(parm.topology, xyz=parm.coordinates)
+        np.testing.assert_equal(parm.coordinates, struct.coordinates)
+        struct = openmm.load_topology(parm.topology, xyz=parm.coordinates,
+                                      box=[10, 10, 10, 90, 90, 90])
+        np.testing.assert_equal(parm.coordinates, struct.coordinates)
+        np.testing.assert_equal(struct.box, [10, 10, 10, 90, 90, 90])
+
+    def test_load_topology_error(self):
+        """ Test error handling in load_topology """
+        parm = load_file(get_fn('ash.parm7'), get_fn('ash.rst7'))
+        parm2 = load_file(get_fn('solv2.parm7'), get_fn('solv2.rst7'))
+        self.assertRaises(TypeError, lambda:
+                openmm.load_topology(parm.topology, system=get_fn('integrator.xml'))
+        )
+        self.assertRaises(TypeError, lambda:
+                openmm.load_topology(parm2.topology, system=parm.createSystem())
+        )
+        system = parm.createSystem()
+        system.addForce(mm.CustomTorsionForce('theta**2'))
+        self.assertRaises(exceptions.OpenMMWarning, lambda:
+                openmm.load_topology(parm.topology, system))
+
+    def test_box_from_system(self):
+        """ Tests loading box from System """
+        parm = load_file(get_fn('solv2.parm7'), get_fn('solv2.rst7'))
+        system = parm.createSystem(nonbondedMethod=app.PME,
+                                   nonbondedCutoff=8*u.angstroms)
+        top = openmm.load_topology(parm.topology, system)
+        np.testing.assert_allclose(parm.box, top.box)
+
+@unittest.skipUnless(has_openmm, 'Cannot test without OpenMM')
+class TestSystemCreation(unittest.TestCase):
+    """ Test various aspect of System creation """
+
+    def test_two_particle_vsite(self):
+        """ Tests assignment of 2-particle virtual site """
+        struct = pmd.Structure()
+        struct.add_atom(pmd.Atom(name='C', atomic_number=6), 'RES', 1)
+        struct.add_atom(pmd.Atom(name='C', atomic_number=6), 'RES', 1)
+        struct.add_atom(pmd.ExtraPoint(name='EP', atomic_number=0), 'RES', 1)
+        struct.bond_types.append(pmd.BondType(10, 1.0))
+        struct.bond_types.append(pmd.BondType(10, 0.5))
+        struct.bond_types.claim()
+        struct.bonds.append(pmd.Bond(struct[0], struct[1],
+                                     type=struct.bond_types[0])
+        )
+        struct.bonds.append(pmd.Bond(struct[1], struct[2],
+                                     type=struct.bond_types[1])
+        )
+        # This should be a two-particle virtual site
+        struct.coordinates = [[0, 0, 0], [0, 0, 1], [0, 0, 1.5]]
+        system = mm.System()
+        system.addParticle(struct[0].mass)
+        system.addParticle(struct[1].mass)
+        system.addParticle(struct[2].mass)
+        struct.omm_set_virtual_sites(system)
+        # Make sure the third atom is a virtual site
+        self.assertTrue(system.isVirtualSite(2))
+        self.assertIsInstance(system.getVirtualSite(2), mm.TwoParticleAverageSite)
+
+    def test_ep_exceptions(self):
+        """ Test Nonbonded exception handling with virtual sites """
+        # Analyze the exception parameters for bonding pattern
+        #
+        # E1 -- A1 -- A2 -- A3 -- A4 -- A5 -- E5
+        #             |     |     |
+        #             E2    E3    E4
+        struct = pmd.Structure()
+        ep1 = ExtraPoint(name='E1', type='EP', atomic_number=0, weights=[1, 2])
+        ep2 = ExtraPoint(name='E2', type='EP', atomic_number=0)
+        ep3 = ExtraPoint(name='E3', type='EP', atomic_number=0)
+        ep4 = ExtraPoint(name='E4', type='EP', atomic_number=0)
+        ep5 = ExtraPoint(name='E5', type='EP', atomic_number=0)
+        self.assertIs(ep1.parent, None)
+        self.assertEqual(ep1.bond_partners, [])
+        self.assertEqual(ep1.angle_partners, [])
+        self.assertEqual(ep1.dihedral_partners, [])
+        self.assertEqual(ep1.tortor_partners, [])
+        self.assertEqual(ep1.exclusion_partners, [])
+        a1 = pmd.Atom(name='A1', type='AX', charge=0.1, atomic_number=6)
+        a2 = pmd.Atom(name='A2', type='AY', charge=0.1, atomic_number=6)
+        a3 = pmd.Atom(name='A3', type='AZ', charge=0.1, atomic_number=7)
+        a4 = pmd.Atom(name='A4', type='AX', charge=0.1, atomic_number=6)
+        a5 = pmd.Atom(name='A5', type='AY', charge=0.1, atomic_number=6)
+        a1.rmin = a2.rmin = a3.rmin = a4.rmin = a5.rmin = 0.5
+        a1.epsilon = a2.epsilon = a3.epsilon = a4.epsilon = a5.epsilon = 1.0
+        bond_type = pmd.BondType(10.0, 1.0)
+        bond_type2 = pmd.BondType(10.0, 2.0)
+        bond_type3 = pmd.BondType(10.0, 0.5)
+        bond_type4 = pmd.BondType(10.0, math.sqrt(2))
+        angle_type = pmd.AngleType(10.0, 90)
+        dihedral_type = pmd.DihedralType(10.0, 2, 0)
+        struct.add_atom(a1, 'RES', 1)
+        struct.add_atom(a2, 'RES', 1)
+        struct.add_atom(a3, 'RES', 1)
+        struct.add_atom(a4, 'RES', 1)
+        struct.add_atom(a5, 'RES', 1)
+        struct.add_atom(ep1, 'RES', 1)
+        struct.add_atom(ep2, 'RES', 1)
+        struct.add_atom(ep3, 'RES', 1)
+        struct.add_atom(ep4, 'RES', 1)
+        struct.add_atom(ep5, 'RES', 1)
+        struct.bonds.extend(
+                [pmd.Bond(a1, ep1, type=bond_type),
+                 pmd.Bond(ep2, a2, type=bond_type),
+                 pmd.Bond(a3, ep3, type=bond_type3),
+                 pmd.Bond(a4, ep4, type=bond_type)]
+        )
+        struct.bonds.extend(
+                [pmd.Bond(a1, a2, type=bond_type),
+                 pmd.Bond(a4, a3, type=bond_type4),
+                 pmd.Bond(a3, a2, type=bond_type4),
+                 pmd.Bond(a4, a5, type=bond_type2),
+                 pmd.Bond(a5, ep5, type=bond_type)]
+        )
+        struct.angles.extend(
+                [pmd.Angle(a1, a2, a3, type=angle_type),
+                 pmd.Angle(a2, a3, a4, type=angle_type),
+                 pmd.Angle(a3, a4, a5, type=angle_type)]
+        )
+        struct.dihedrals.extend(
+                [pmd.Dihedral(a1, a2, a3, a4, type=dihedral_type),
+                 pmd.Dihedral(a2, a3, a4, a5, type=dihedral_type)]
+        )
+        struct.bond_types.extend([bond_type, bond_type3, bond_type2, bond_type4])
+        struct.angle_types.append(angle_type)
+        struct.dihedral_types.append(dihedral_type)
+        # Test exclusions now
+        a1.exclude(a5)
+        system = struct.createSystem()
 
 class TestWriteParameters(FileIOTestCase):
 
@@ -213,7 +361,7 @@
 loadOff nucleic12.lib
 #
 #       Load water and ions
-# 
+#
 #loadOff atomic_ions.lib
 #loadOff solvents.lib
 #HOH = TP3
@@ -248,14 +396,14 @@
   { 0 "TYR" "NTYR" } { 1 "TYR" "CTYR" }
   { 0 "VAL" "NVAL" } { 1 "VAL" "CVAL" }
   { 0 "HIS" "NHIS" } { 1 "HIS" "CHIS" }
-  { 0 "G" "G5"  } { 1 "G" "G3"  } 
-  { 0 "A" "A5"  } { 1 "A" "A3"  } 
-  { 0 "C" "C5"  } { 1 "C" "C3"  } 
-  { 0 "U" "U5"  } { 1 "U" "U3"  } 
-  { 0 "DG" "DG5"  } { 1 "DG" "DG3"  }  
-  { 0 "DA" "DA5"  } { 1 "DA" "DA3"  }  
-  { 0 "DC" "DC5"  } { 1 "DC" "DC3"  }  
-  { 0 "DT" "DT5"  } { 1 "DT" "DT3"  }  
+  { 0 "G" "G5"  } { 1 "G" "G3"  }
+  { 0 "A" "A5"  } { 1 "A" "A3"  }
+  { 0 "C" "C5"  } { 1 "C" "C3"  }
+  { 0 "U" "U5"  } { 1 "U" "U3"  }
+  { 0 "DG" "DG5"  } { 1 "DG" "DG3"  }
+  { 0 "DA" "DA5"  } { 1 "DA" "DA3"  }
+  { 0 "DC" "DC5"  } { 1 "DC" "DC3"  }
+  { 0 "DT" "DT5"  } { 1 "DT" "DT3"  }
 #  some old Amber residue names for RNA:
   { 0  "RA5" "A5" } { 1 "RA3" "A3"} {"RA" "A" }
   { 0  "RC5" "C5" } { 1 "RC3" "C3"} {"RC" "C" }
@@ -361,166 +509,3 @@
                          Reference='MacKerrell'
                      )
         )
-=======
-
-    def test_load_topology_extra_bonds(self):
-        """ Test loading extra bonds not in Topology """
-        parm = load_file(get_fn('ash.parm7'))
-        system = parm.createSystem()
-        for force in system.getForces():
-            if isinstance(force, mm.HarmonicBondForce):
-                force.addBond(0, parm[-1].idx, 1, 500)
-        self.assertRaises(exceptions.OpenMMWarning, lambda:
-                openmm.load_topology(parm.topology, system))
-        warnings.filterwarnings('ignore', category=exceptions.OpenMMWarning)
-        top = openmm.load_topology(parm.topology, system)
-        self.assertIn(top[-1], top[0].bond_partners)
-        self.assertEqual(len(top.bonds), len(parm.bonds)+1)
-
-    def test_load_topology_eps(self):
-        """ Tests loading an OpenMM Topology with Extra Points """
-        parm = load_file(get_fn('tip4p.parm7'), get_fn('tip4p.rst7'))
-        struct = openmm.load_topology(parm.topology, xyz=get_fn('tip4p.rst7'))
-        has_eps = False
-        self.assertEqual(len(parm.atoms), len(struct.atoms))
-        for a1, a2 in zip(parm.atoms, struct.atoms):
-            self.assertIs(type(a1), type(a2))
-            has_eps = isinstance(a1, ExtraPoint) or has_eps
-        self.assertTrue(has_eps)
-        np.testing.assert_equal(parm.coordinates, struct.coordinates)
-        np.testing.assert_equal(parm.box, struct.box)
-        # Now try passing in coordinates
-        struct = openmm.load_topology(parm.topology, xyz=parm.coordinates)
-        np.testing.assert_equal(parm.coordinates, struct.coordinates)
-        np.testing.assert_allclose(parm.box, struct.box) # taken from Topology
-        struct = openmm.load_topology(parm.topology, xyz=parm.coordinates)
-        np.testing.assert_equal(parm.coordinates, struct.coordinates)
-        struct = openmm.load_topology(parm.topology, xyz=parm.coordinates,
-                                      box=[10, 10, 10, 90, 90, 90])
-        np.testing.assert_equal(parm.coordinates, struct.coordinates)
-        np.testing.assert_equal(struct.box, [10, 10, 10, 90, 90, 90])
-
-    def test_load_topology_error(self):
-        """ Test error handling in load_topology """
-        parm = load_file(get_fn('ash.parm7'), get_fn('ash.rst7'))
-        parm2 = load_file(get_fn('solv2.parm7'), get_fn('solv2.rst7'))
-        self.assertRaises(TypeError, lambda:
-                openmm.load_topology(parm.topology, system=get_fn('integrator.xml'))
-        )
-        self.assertRaises(TypeError, lambda:
-                openmm.load_topology(parm2.topology, system=parm.createSystem())
-        )
-        system = parm.createSystem()
-        system.addForce(mm.CustomTorsionForce('theta**2'))
-        self.assertRaises(exceptions.OpenMMWarning, lambda:
-                openmm.load_topology(parm.topology, system))
-
-    def test_box_from_system(self):
-        """ Tests loading box from System """
-        parm = load_file(get_fn('solv2.parm7'), get_fn('solv2.rst7'))
-        system = parm.createSystem(nonbondedMethod=app.PME,
-                                   nonbondedCutoff=8*u.angstroms)
-        top = openmm.load_topology(parm.topology, system)
-        np.testing.assert_allclose(parm.box, top.box)
-
-@unittest.skipUnless(has_openmm, 'Cannot test without OpenMM')
-class TestSystemCreation(unittest.TestCase):
-    """ Test various aspect of System creation """
-
-    def test_two_particle_vsite(self):
-        """ Tests assignment of 2-particle virtual site """
-        struct = pmd.Structure()
-        struct.add_atom(pmd.Atom(name='C', atomic_number=6), 'RES', 1)
-        struct.add_atom(pmd.Atom(name='C', atomic_number=6), 'RES', 1)
-        struct.add_atom(pmd.ExtraPoint(name='EP', atomic_number=0), 'RES', 1)
-        struct.bond_types.append(pmd.BondType(10, 1.0))
-        struct.bond_types.append(pmd.BondType(10, 0.5))
-        struct.bond_types.claim()
-        struct.bonds.append(pmd.Bond(struct[0], struct[1],
-                                     type=struct.bond_types[0])
-        )
-        struct.bonds.append(pmd.Bond(struct[1], struct[2],
-                                     type=struct.bond_types[1])
-        )
-        # This should be a two-particle virtual site
-        struct.coordinates = [[0, 0, 0], [0, 0, 1], [0, 0, 1.5]]
-        system = mm.System()
-        system.addParticle(struct[0].mass)
-        system.addParticle(struct[1].mass)
-        system.addParticle(struct[2].mass)
-        struct.omm_set_virtual_sites(system)
-        # Make sure the third atom is a virtual site
-        self.assertTrue(system.isVirtualSite(2))
-        self.assertIsInstance(system.getVirtualSite(2), mm.TwoParticleAverageSite)
-
-    def test_ep_exceptions(self):
-        """ Test Nonbonded exception handling with virtual sites """
-        # Analyze the exception parameters for bonding pattern
-        #
-        # E1 -- A1 -- A2 -- A3 -- A4 -- A5 -- E5
-        #             |     |     |
-        #             E2    E3    E4
-        struct = pmd.Structure()
-        ep1 = ExtraPoint(name='E1', type='EP', atomic_number=0, weights=[1, 2])
-        ep2 = ExtraPoint(name='E2', type='EP', atomic_number=0)
-        ep3 = ExtraPoint(name='E3', type='EP', atomic_number=0)
-        ep4 = ExtraPoint(name='E4', type='EP', atomic_number=0)
-        ep5 = ExtraPoint(name='E5', type='EP', atomic_number=0)
-        self.assertIs(ep1.parent, None)
-        self.assertEqual(ep1.bond_partners, [])
-        self.assertEqual(ep1.angle_partners, [])
-        self.assertEqual(ep1.dihedral_partners, [])
-        self.assertEqual(ep1.tortor_partners, [])
-        self.assertEqual(ep1.exclusion_partners, [])
-        a1 = pmd.Atom(name='A1', type='AX', charge=0.1, atomic_number=6)
-        a2 = pmd.Atom(name='A2', type='AY', charge=0.1, atomic_number=6)
-        a3 = pmd.Atom(name='A3', type='AZ', charge=0.1, atomic_number=7)
-        a4 = pmd.Atom(name='A4', type='AX', charge=0.1, atomic_number=6)
-        a5 = pmd.Atom(name='A5', type='AY', charge=0.1, atomic_number=6)
-        a1.rmin = a2.rmin = a3.rmin = a4.rmin = a5.rmin = 0.5
-        a1.epsilon = a2.epsilon = a3.epsilon = a4.epsilon = a5.epsilon = 1.0
-        bond_type = pmd.BondType(10.0, 1.0)
-        bond_type2 = pmd.BondType(10.0, 2.0)
-        bond_type3 = pmd.BondType(10.0, 0.5)
-        bond_type4 = pmd.BondType(10.0, math.sqrt(2))
-        angle_type = pmd.AngleType(10.0, 90)
-        dihedral_type = pmd.DihedralType(10.0, 2, 0)
-        struct.add_atom(a1, 'RES', 1)
-        struct.add_atom(a2, 'RES', 1)
-        struct.add_atom(a3, 'RES', 1)
-        struct.add_atom(a4, 'RES', 1)
-        struct.add_atom(a5, 'RES', 1)
-        struct.add_atom(ep1, 'RES', 1)
-        struct.add_atom(ep2, 'RES', 1)
-        struct.add_atom(ep3, 'RES', 1)
-        struct.add_atom(ep4, 'RES', 1)
-        struct.add_atom(ep5, 'RES', 1)
-        struct.bonds.extend(
-                [pmd.Bond(a1, ep1, type=bond_type),
-                 pmd.Bond(ep2, a2, type=bond_type),
-                 pmd.Bond(a3, ep3, type=bond_type3),
-                 pmd.Bond(a4, ep4, type=bond_type)]
-        )
-        struct.bonds.extend(
-                [pmd.Bond(a1, a2, type=bond_type),
-                 pmd.Bond(a4, a3, type=bond_type4),
-                 pmd.Bond(a3, a2, type=bond_type4),
-                 pmd.Bond(a4, a5, type=bond_type2),
-                 pmd.Bond(a5, ep5, type=bond_type)]
-        )
-        struct.angles.extend(
-                [pmd.Angle(a1, a2, a3, type=angle_type),
-                 pmd.Angle(a2, a3, a4, type=angle_type),
-                 pmd.Angle(a3, a4, a5, type=angle_type)]
-        )
-        struct.dihedrals.extend(
-                [pmd.Dihedral(a1, a2, a3, a4, type=dihedral_type),
-                 pmd.Dihedral(a2, a3, a4, a5, type=dihedral_type)]
-        )
-        struct.bond_types.extend([bond_type, bond_type3, bond_type2, bond_type4])
-        struct.angle_types.append(angle_type)
-        struct.dihedral_types.append(dihedral_type)
-        # Test exclusions now
-        a1.exclude(a5)
-        system = struct.createSystem()
->>>>>>> 46212fd9
